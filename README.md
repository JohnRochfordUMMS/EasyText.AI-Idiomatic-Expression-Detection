--- conflicted
+++ resolved
@@ -7,11 +7,7 @@
 * beautifulsoup4 4.5.1
 * requests 2.17.3
 * nltk 3.2.4
-<<<<<<< HEAD
 * spacy 2.3.5 + en_core_web_sm 2.3.1 (`en_core_web_sm` can be downloaded by `python -m spacy download en_core_web_sm`)
-=======
-* spacy 2.3.5 + en_core_web_sm 2.3.1 
->>>>>>> 3e2ed507
 * lxml 3.3.3
 
 Different versions might work just as well, but cannot be guaranteed. 
